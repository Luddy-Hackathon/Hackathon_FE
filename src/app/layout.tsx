import type { Metadata } from "next";
import { Inter } from "next/font/google";
import "./globals.css";
import { cn } from "@/lib/utils";
import { AuthProvider } from "@/components/auth/AuthProvider";
import AuthenticatedLayout from "@/components/layout/AuthenticatedLayout";
<<<<<<< HEAD
import { RecommendationsProvider } from "@/context/RecommendationsContext";
=======
import { Toaster } from "@/components/ui/toaster";
>>>>>>> e4f21332

const inter = Inter({
  subsets: ["latin"],
  weight: ["400", "500", "600", "700"],
  variable: "--font-inter",
});

export const metadata: Metadata = {
  title: "Smart Course Selector",
  description: "AI-powered course recommendation platform",
};

export default function RootLayout({
  children,
}: Readonly<{
  children: React.ReactNode;
}>) {
  return (
    <html lang="en">
      <body className={cn("antialiased", inter.variable)}>
        <AuthProvider>
<<<<<<< HEAD
          <RecommendationsProvider>
            <AuthenticatedLayout>{children}</AuthenticatedLayout>
          </RecommendationsProvider>
=======
          <AuthenticatedLayout>{children}</AuthenticatedLayout>
          <Toaster />
>>>>>>> e4f21332
        </AuthProvider>
      </body>
    </html>
  );
}
<|MERGE_RESOLUTION|>--- conflicted
+++ resolved
@@ -4,11 +4,8 @@
 import { cn } from "@/lib/utils";
 import { AuthProvider } from "@/components/auth/AuthProvider";
 import AuthenticatedLayout from "@/components/layout/AuthenticatedLayout";
-<<<<<<< HEAD
 import { RecommendationsProvider } from "@/context/RecommendationsContext";
-=======
 import { Toaster } from "@/components/ui/toaster";
->>>>>>> e4f21332
 
 const inter = Inter({
   subsets: ["latin"],
@@ -30,14 +27,11 @@
     <html lang="en">
       <body className={cn("antialiased", inter.variable)}>
         <AuthProvider>
-<<<<<<< HEAD
           <RecommendationsProvider>
             <AuthenticatedLayout>{children}</AuthenticatedLayout>
           </RecommendationsProvider>
-=======
           <AuthenticatedLayout>{children}</AuthenticatedLayout>
           <Toaster />
->>>>>>> e4f21332
         </AuthProvider>
       </body>
     </html>
