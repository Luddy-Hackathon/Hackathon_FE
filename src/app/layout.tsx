import type { Metadata } from "next";
import { Inter } from "next/font/google";
import "./globals.css";
import { cn } from "@/lib/utils";
import { AuthProvider } from "@/components/auth/AuthProvider";
import AuthenticatedLayout from "@/components/layout/AuthenticatedLayout";
import { RecommendationsProvider } from "@/context/RecommendationsContext";
import { Toaster } from "@/components/ui/toaster";

const inter = Inter({
  subsets: ["latin"],
  weight: ["400", "500", "600", "700"],
  variable: "--font-inter",
});

export const metadata: Metadata = {
  title: "Smart Course Selector",
  description: "AI-powered course recommendation platform",
};

export default function RootLayout({
  children,
}: Readonly<{
  children: React.ReactNode;
}>) {
  return (
    <html lang="en">
      <body className={cn("antialiased", inter.variable)}>
        <AuthProvider>
        
          <RecommendationsProvider>
<<<<<<< HEAD
            <AuthenticatedLayout>{children}</AuthenticatedLayout>
            <Toaster />
          </RecommendationsProvider>
=======
          <AuthenticatedLayout>{children}</AuthenticatedLayout>
            <Toaster />
          </RecommendationsProvider>
          
          
>>>>>>> 97385c44
        </AuthProvider>
      </body>
    </html>
  );
}
<|MERGE_RESOLUTION|>--- conflicted
+++ resolved
@@ -29,17 +29,10 @@
         <AuthProvider>
         
           <RecommendationsProvider>
-<<<<<<< HEAD
-            <AuthenticatedLayout>{children}</AuthenticatedLayout>
-            <Toaster />
-          </RecommendationsProvider>
-=======
           <AuthenticatedLayout>{children}</AuthenticatedLayout>
             <Toaster />
           </RecommendationsProvider>
-          
-          
->>>>>>> 97385c44
+
         </AuthProvider>
       </body>
     </html>
